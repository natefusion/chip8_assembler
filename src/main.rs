<<<<<<< HEAD
#[allow(non_camel_case_types, non_snake_case)]
mod token;

use std::{fs, env, process, collections::HashMap, slice::Iter};
use crate::token::{Token, Instruction, Category::*, Keyword::*};
use lazy_static::lazy_static;

fn lex(tokenstream: &'static str) -> Vec<Token> {
    // Tokens are separated by whitespace
    tokenstream
        .lines()
        .enumerate()
        .flat_map(|(line, string)| {
            // Comments go until the end of the line and are ignored.
            let delim = match string.find(';') {
                Some(x) => x,
                _ => string.len(),
            };

            string[..delim]
                .split_ascii_whitespace()
                .enumerate()
                .map(|(ch, raw)| Token::new(raw, line+1, ch))
                .collect::<Vec<Token>>()
                
        }).collect()
}

fn parse(tokenlist: &[Token]) -> Vec<Instruction> {
    // This is just an object embedded in a function
    struct Env<'a> {
        instructions: Vec<Instruction>,
        labels:       HashMap<&'a Token, usize>,
        definitions:  HashMap<&'a Token, &'a Token>,
        iter:         Iter<'a, Token>,
    }
    
    fn parse_token(token: &Token, env: &mut Env) {
        let mut push_number = |token: &Token| {
            let (x, radix) = if let Some("0x") = token.raw.get(0..2) {
                (2, 16)
            } else if let Some("v") = token.raw.get(0..1) {
                (1, 16)
            } else {
                (0, 10)
            };
            
            match usize::from_str_radix(&token.raw[x..], radix) {
                Ok(num) => { env.instructions.last_mut().unwrap().arguments.push(num); },
                Err(_)  => { eprintln!("Identifiers cannot start with numbers");       },
            }
        };
        
        match token.category {
            Func(function) => { env.instructions.push(Instruction::new(function, token.line, token.ch)); },

            // Def(Colon) and Def(Define) do almost exactly the same thing. Should I try to combine them? (Doing so would require a peekable iterator)
            Def(Colon) => if let Some(x) = env.iter.next() {
                match x.category {
                    Ident => { env.labels.insert(&x, env.instructions.len() * 2 + 0x200); },
                    _     => { eprintln!("Malformed label on line {}", x.line);           },
                }
            },

            Def(Define) => if let (Some(x), Some(y)) = (env.iter.next(), env.iter.next()) {
                match (&x.category, &y.category) {
                    (Ident, Reg(_)) |
                    (Ident, Num) => { env.definitions.insert(&x, &y); },
                    _ => { eprintln!("Malformed definition on line {}", x.line); },
                }
            },

            Ident => {
                let label = env.labels.get(&token);
                let definition = env.definitions.get(&token);

                match (label, definition) {
                    (Some(_), Some(_)) => { eprintln!("Identifier {} was defined two times", token.raw);   },
                    (Some(x), None   ) => { env.instructions.last_mut().unwrap().arguments.push(*x);       },
                    (None,    Some(x)) => { parse_token(x, env);                                           },
                    (None,    None   ) => { eprintln!("Error, unknown identifier on line {}", token.line); },
                }
            }

            Reg(x) => {
                if let V = x { push_number(token); }
                env.instructions.last_mut().unwrap().registers.push(x);
            },
            
            Num => { push_number(token); },

            _ => {},
        }
    }

    let mut env = Env {
        instructions: vec![],
        labels:       HashMap::new(),
        definitions:  HashMap::new(),
        iter:         tokenlist.iter(),
    };

    while let Some(token) = env.iter.next() {
        parse_token(&token, &mut env);
    }

    env.instructions
}

fn evaluate(instruction: &Instruction) -> Result<usize, String> {
    let function = instruction.function;
    let mut register = instruction.registers.iter();
    let arguments = instruction.arguments.iter().enumerate();
    let line = instruction.line;
    
    // Makes next match statement look pretty
    let (arg0, arg1) = match (register.next(), register.next()) {
        (Some(x), Some(y)) => (*x,  *y),
        (None,    Some(x)) => (Unk, *x),
        (Some(x), None   ) => (*x,  Unk),
        (None,    None   ) => (Unk, Unk),
    };

    /*                  v- number of arguments
     * opcode_info: 0x482
     *                 ^- first argument is shifted 8 bits to the left,
     *                ^-- second argument is shifted 4 bits to the left
     *
     * The arguments are shifted so that they can be bitwise-ored into opcode_shell with ease
     * This solution also keeps the match statement from getting ugly
     */
    let (mut opcode_shell, opcode_info) = match (function, arg0, arg1) {
        (Eq,     V,   V  ) => (0x9000, 0x482),
        (Eq,     V,   Unk) => (0x4000, 0x82),
        (Eq,     V,   Key) => (0xE0A1, 0x81),
        (Eq,     Key, V  ) => (0xE0A1, 0x81),

        (Neq,    V,   Key) => (0xE09E, 0x81),
        (Neq,    Key, V  ) => (0xE09E, 0x81),
        (Neq,    V,   V  ) => (0x5000, 0x482),
        (Neq,    V,   Unk) => (0x3000, 0x82),

        (Set,    V,   Unk) => (0x6000, 0x82),
        (Set,    V,   V  ) => (0x8000, 0x482),
        (Set,    I,   Unk) => (0xA000, 0x1),
        (Set,    V,   Dt ) => (0xF007, 0x81),
        (Set,    Dt,  V  ) => (0xF015, 0x81),
        (Set,    V,   St ) => (0xF018, 0x81),
        (Set,    I,   V  ) => (0xF029, 0x81),
        (Set,    V,   Key) => (0xF00A, 0x81),

        (Add,    V,   Unk) => (0x7000, 0x82),
        (Add,    V,   V  ) => (0x8004, 0x482),
        (Add,    I,   V  ) => (0xF01E, 0x81),

        (Or,     V,   V  ) => (0x8001, 0x482),
        (And,    V,   V  ) => (0x8002, 0x482),
        (Xor,    V,   V  ) => (0x8003, 0x482),
        (Sub,    V,   V  ) => (0x8005, 0x482),
        (Shr,    V,   V  ) => (0x8006, 0x482),
        (Subr,   V,   V  ) => (0x8007, 0x482),
        (Shl,    V,   V  ) => (0x800E, 0x482),

        (Rand,   V,   Unk) => (0xC000, 0x82),
        (Draw,   V,   V  ) => (0xD000, 0x483),

        (Bcd,    V,   Unk) => (0xF033, 0x81),
        (Write,  V,   Unk) => (0xF055, 0x81),
        (Read,   V,   Unk) => (0xF065, 0x81),

        (Clear,  Unk, Unk) => (0x00E0, 0x0),
        (Return, Unk, Unk) => (0x00EE, 0x0),
        (Call,   Unk, Unk) => (0x2000, 0x1),
        (Jump,   Unk, Unk) => (0x1000, 0x1),
        (Jump0,  Unk, Unk) => (0xB000, 0x1),

         _ => return Err(format!("Malformed instruction found on line {}", line)),
    };

    let opcode_args = opcode_info & 0xF;
    let args_shift = opcode_info >> 4;
    
    if arguments.len() != opcode_args {
        return Err(format!("Expected {} arguments, found {} on line {}", opcode_args, arguments.len(), line));
    }

    for (i, val) in arguments {
        let shift = (args_shift >> (i << 2)) & 0xF;
        let max = if shift == 0 { 0xFFFF >> (opcode_args << 2) } else { 0xF };

        if *val > max {
            return Err(format!("0x{:X} ({}) is bigger than the max of 0x{:X} ({}) on line {}", val, val, max, max, line));
        }

        opcode_shell |= val << shift;
    }

    Ok(opcode_shell)
}

fn load(path: Option<String>) -> String {
    match path {
        Some(x) => match fs::read_to_string(x) {
            Ok(file) => file.trim().to_string(),
            Err(_) => { eprintln!("Cannot read file"); process::exit(1); }},
        None => { eprintln!("Please enter a file"); process::exit(1); }}
}

fn main() {
    // remember that the max size is 4096 bytes!!
    lazy_static! { static ref FILE: String = load(env::args().nth(1)); }

    let tokenlist = lex(&FILE);

    /*
    for token in tokenlist.iter() {
        println!("{}",token.raw);
=======
mod lexer;
mod scanner;
mod token;
mod parser;
use std::{fs::File, io::Write,  env};
use crate::{lexer::Lexer, scanner::Scanner};

fn main() {
    let (filename,mut file) = {
        match env::args().nth(1) {
            Some(filename) => {
                match std::fs::read_to_string(&filename) {
                    Ok(file) => (filename, file),
                    Err(_) => { eprintln!("Cannot read file"); std::process::exit(1); }
                }},
            None => { eprintln!("Please enter a file"); std::process::exit(1); }}
    };
    file.make_ascii_lowercase();

    let mut lexer = Lexer::new(&file);
    lexer.lex();

    let mut iter = lexer.tokens.iter().peekable();
    let mut scanner = Scanner::new(&mut iter);
    scanner.scan();

    let mut opcodes = vec![];
    let mut error_occured = false;
    
    for (mnemonic, registers, arguments) in scanner.instructions {
        match parser::parse(&mnemonic, &registers, &arguments) {
            Ok(mut x) if !error_occured => opcodes.append(&mut x),
            Err(err) => {
                error_occured = true;
                eprintln!("Error: {}", err);
                eprintln!("{:X?}", arguments);
            },
            _ => {},
        }
>>>>>>> afca8580
    }
     */
    let instructions = parse(&tokenlist);

<<<<<<< HEAD
    for instruction in instructions.iter() {
        //println!("{:X?}",evaluate(instruction));
        evaluate(instruction);
=======
    if error_occured {
        std::process::exit(1);
>>>>>>> afca8580
    }

    File::create(filename + ".bin").unwrap()
        .write_all(&opcodes).unwrap();
}<|MERGE_RESOLUTION|>--- conflicted
+++ resolved
@@ -1,4 +1,3 @@
-<<<<<<< HEAD
 #[allow(non_camel_case_types, non_snake_case)]
 mod token;
 
@@ -216,61 +215,13 @@
     /*
     for token in tokenlist.iter() {
         println!("{}",token.raw);
-=======
-mod lexer;
-mod scanner;
-mod token;
-mod parser;
-use std::{fs::File, io::Write,  env};
-use crate::{lexer::Lexer, scanner::Scanner};
-
-fn main() {
-    let (filename,mut file) = {
-        match env::args().nth(1) {
-            Some(filename) => {
-                match std::fs::read_to_string(&filename) {
-                    Ok(file) => (filename, file),
-                    Err(_) => { eprintln!("Cannot read file"); std::process::exit(1); }
-                }},
-            None => { eprintln!("Please enter a file"); std::process::exit(1); }}
-    };
-    file.make_ascii_lowercase();
-
-    let mut lexer = Lexer::new(&file);
-    lexer.lex();
-
-    let mut iter = lexer.tokens.iter().peekable();
-    let mut scanner = Scanner::new(&mut iter);
-    scanner.scan();
-
-    let mut opcodes = vec![];
-    let mut error_occured = false;
-    
-    for (mnemonic, registers, arguments) in scanner.instructions {
-        match parser::parse(&mnemonic, &registers, &arguments) {
-            Ok(mut x) if !error_occured => opcodes.append(&mut x),
-            Err(err) => {
-                error_occured = true;
-                eprintln!("Error: {}", err);
-                eprintln!("{:X?}", arguments);
-            },
-            _ => {},
-        }
->>>>>>> afca8580
+
     }
      */
     let instructions = parse(&tokenlist);
 
-<<<<<<< HEAD
     for instruction in instructions.iter() {
         //println!("{:X?}",evaluate(instruction));
         evaluate(instruction);
-=======
-    if error_occured {
-        std::process::exit(1);
->>>>>>> afca8580
-    }
-
-    File::create(filename + ".bin").unwrap()
-        .write_all(&opcodes).unwrap();
+    }
 }